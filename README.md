# screenshot-to-code

This is a simple app that converts a screenshot to HTML/Tailwind CSS. It uses GPT-4 Vision to generate the code, and DALL-E 3 to generate similar looking images.

https://github.com/abi/screenshot-to-code/assets/23818/6cebadae-2fe3-4986-ac6a-8fb9db030045

See [Examples](#examples) section below for more demos.

🆕 [Try it here](https://picoapps.xyz/free-tools/screenshot-to-code) (bring your own OpenAI key - **your key must have access to GPT-4 Vision. See [FAQ](#faqs) section below for details**). Or see [Getting Started](#getting-started) below for local install instructions.

## Updates

<<<<<<< HEAD
- Nov 16 - View code directly within the app
- Nov 15 - 🔥 You can now instruct the AI to update the code as you wish. Useful if the AI messed up some styles or missed a section.
=======
* Nov 16 - Added a setting to disable DALL-E image generation if you don't need that
* Nov 16 - View code directly within the app
* Nov 15 - 🔥 You can now instruct the AI to update the code as you wish. Useful if the AI messed up some styles or missed a section.

>>>>>>> 258b8fb0

## Getting Started

The app has a React/Vite frontend and a FastAPI backend. You will need an OpenAI API key with access to the GPT-4 Vision API.

Run the backend (I use Poetry for package management - `pip install poetry` if you don't have it):

```bash
cd backend
echo "OPENAI_API_KEY=sk-your-key" > .env
poetry install
poetry shell
poetry run uvicorn main:app --reload --port 7000
```

Run the frontend:

```bash
cd frontend
yarn
yarn dev
```

Open http://localhost:5173 to use the app.

If you prefer to run the backend on a different port, update VITE_WS_BACKEND_URL in `frontend/.env.local`

<<<<<<< HEAD
## Docker

If you have Docker installed on your system, you can get started quickly with:

```bash
echo "OPENAI_API_KEY=sk-your-key" > .env
docker-compose up -d --build
```

Application will be up and running at http://localhost:5173

Note that you can't develop the application with this setup as the file changes won't trigger a rebuild.

## Feedback

If you have feature requests, bug reports or other feedback, open an issue or ping me on [Twitter](https://twitter.com/_abi_).
=======
## FAQs

* **I'm running into an error when setting up the backend. How can I fix it?** [Try this](https://github.com/abi/screenshot-to-code/issues/3#issuecomment-1814777959). If that still doesn't work, open an issue.
* **How do I get an OpenAI API key that has the GPT4 Vision model available?** Create an OpenAI account. And then, you need to buy at least $1 worth of credit on the [Billing dashboard](https://platform.openai.com/account/billing/overview).
* **How can I provide feedback?** For feedback, feature requests and bug reports, open an issue or ping me on [Twitter](https://twitter.com/_abi_). 
>>>>>>> 258b8fb0

## Examples

**NYTimes**

| Original | Replica |
|----------|---------|
| ![Original](https://github.com/abi/screenshot-to-code/assets/23818/01b062c2-f39a-46dd-84ca-bec6c986463a) | ![Replica](https://github.com/abi/screenshot-to-code/assets/23818/e1f662b6-68f7-4578-a64d-ea4be52e31f5) |

**Instagram page (with not Taylor Swift pics)**

<<<<<<< HEAD
=======
https://github.com/abi/screenshot-to-code/assets/23818/503eb86a-356e-4dfc-926a-dabdb1ac7ba1

**Hacker News** but it gets the colors wrong at first so we nudge it

https://github.com/abi/screenshot-to-code/assets/23818/3fec0f77-44e8-4fb3-a769-ac7410315e5d

>>>>>>> 258b8fb0
## Hosted Version

🆕 [Try it here](https://picoapps.xyz/free-tools/screenshot-to-code) (bring your own OpenAI key - **your key must have access to GPT-4 Vision. See [FAQ](#faqs) section for details**). Or see [Getting Started](#getting-started) for local install instructions.<|MERGE_RESOLUTION|>--- conflicted
+++ resolved
@@ -10,15 +10,9 @@
 
 ## Updates
 
-<<<<<<< HEAD
+- Nov 16 - Added a setting to disable DALL-E image generation if you don't need that
 - Nov 16 - View code directly within the app
 - Nov 15 - 🔥 You can now instruct the AI to update the code as you wish. Useful if the AI messed up some styles or missed a section.
-=======
-* Nov 16 - Added a setting to disable DALL-E image generation if you don't need that
-* Nov 16 - View code directly within the app
-* Nov 15 - 🔥 You can now instruct the AI to update the code as you wish. Useful if the AI messed up some styles or missed a section.
-
->>>>>>> 258b8fb0
 
 ## Getting Started
 
@@ -46,7 +40,6 @@
 
 If you prefer to run the backend on a different port, update VITE_WS_BACKEND_URL in `frontend/.env.local`
 
-<<<<<<< HEAD
 ## Docker
 
 If you have Docker installed on your system, you can get started quickly with:
@@ -60,36 +53,28 @@
 
 Note that you can't develop the application with this setup as the file changes won't trigger a rebuild.
 
-## Feedback
-
-If you have feature requests, bug reports or other feedback, open an issue or ping me on [Twitter](https://twitter.com/_abi_).
-=======
 ## FAQs
 
-* **I'm running into an error when setting up the backend. How can I fix it?** [Try this](https://github.com/abi/screenshot-to-code/issues/3#issuecomment-1814777959). If that still doesn't work, open an issue.
-* **How do I get an OpenAI API key that has the GPT4 Vision model available?** Create an OpenAI account. And then, you need to buy at least $1 worth of credit on the [Billing dashboard](https://platform.openai.com/account/billing/overview).
-* **How can I provide feedback?** For feedback, feature requests and bug reports, open an issue or ping me on [Twitter](https://twitter.com/_abi_). 
->>>>>>> 258b8fb0
+- **I'm running into an error when setting up the backend. How can I fix it?** [Try this](https://github.com/abi/screenshot-to-code/issues/3#issuecomment-1814777959). If that still doesn't work, open an issue.
+- **How do I get an OpenAI API key that has the GPT4 Vision model available?** Create an OpenAI account. And then, you need to buy at least $1 worth of credit on the [Billing dashboard](https://platform.openai.com/account/billing/overview).
+- **How can I provide feedback?** For feedback, feature requests and bug reports, open an issue or ping me on [Twitter](https://twitter.com/_abi_).
 
 ## Examples
 
 **NYTimes**
 
-| Original | Replica |
-|----------|---------|
+| Original                                                                                                 | Replica                                                                                                 |
+| -------------------------------------------------------------------------------------------------------- | ------------------------------------------------------------------------------------------------------- |
 | ![Original](https://github.com/abi/screenshot-to-code/assets/23818/01b062c2-f39a-46dd-84ca-bec6c986463a) | ![Replica](https://github.com/abi/screenshot-to-code/assets/23818/e1f662b6-68f7-4578-a64d-ea4be52e31f5) |
 
 **Instagram page (with not Taylor Swift pics)**
 
-<<<<<<< HEAD
-=======
 https://github.com/abi/screenshot-to-code/assets/23818/503eb86a-356e-4dfc-926a-dabdb1ac7ba1
 
 **Hacker News** but it gets the colors wrong at first so we nudge it
 
 https://github.com/abi/screenshot-to-code/assets/23818/3fec0f77-44e8-4fb3-a769-ac7410315e5d
 
->>>>>>> 258b8fb0
 ## Hosted Version
 
 🆕 [Try it here](https://picoapps.xyz/free-tools/screenshot-to-code) (bring your own OpenAI key - **your key must have access to GPT-4 Vision. See [FAQ](#faqs) section for details**). Or see [Getting Started](#getting-started) for local install instructions.