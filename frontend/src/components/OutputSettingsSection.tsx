--- conflicted
+++ resolved
@@ -5,24 +5,18 @@
   SelectItem,
   SelectTrigger,
 } from "./ui/select";
-<<<<<<< HEAD
-import { CSSOption, UIComponentOption, JSFrameworkOption, OutputSettings } from "../types";
 import {
-  Accordion,
-  AccordionContent,
-  AccordionItem,
-  AccordionTrigger,
-} from "./ui/accordion";
+  CSSOption,
+  UIComponentOption,
+  JSFrameworkOption,
+  OutputSettings,
+} from "../types";
 import { capitalize } from "../lib/utils";
 import toast from "react-hot-toast";
 import { useEffect } from "react";
-=======
-import { CSSOption, JSFrameworkOption, OutputSettings } from "../types";
-import toast from "react-hot-toast";
 import { Label } from "@radix-ui/react-label";
 import { Button } from "./ui/button";
 import { Popover, PopoverTrigger, PopoverContent } from "./ui/popover";
->>>>>>> 0fd6d741
 
 function displayCSSOption(option: CSSOption) {
   switch (option) {
@@ -113,7 +107,7 @@
         return {
           css: CSSOption.TAILWIND,
           js: JSFrameworkOption.REACT,
-          components: UIComponentOption.HTML
+          components: UIComponentOption.HTML,
         };
       } else {
         return {
@@ -129,7 +123,7 @@
       setOutputSettings(() => ({
         css: CSSOption.TAILWIND,
         js: value as JSFrameworkOption,
-        components: UIComponentOption.HTML
+        components: UIComponentOption.HTML,
       }));
     } else {
       setOutputSettings((prev) => ({
@@ -143,8 +137,8 @@
     if (value === UIComponentOption.IONIC) {
       setOutputSettings(() => ({
         css: CSSOption.TAILWIND,
-        js: JSFrameworkOption.VANILLA,
-        components: value as UIComponentOption
+        js: JSFrameworkOption.NO_FRAMEWORK,
+        components: value as UIComponentOption,
       }));
     } else {
       setOutputSettings((prev) => ({
@@ -154,130 +148,85 @@
     }
   };
 
-
-  const checkUIComponentOptionOrDefault = (valueItem: UIComponentOption  ) :  UIComponentOption  => {
+  const checkUIComponentOptionOrDefault = (
+    valueItem: UIComponentOption
+  ): UIComponentOption => {
     switch (valueItem) {
       case UIComponentOption.IONIC:
-        if (outputSettings.js != JSFrameworkOption.VANILLA || outputSettings.css != CSSOption.TAILWIND) {
-          return UIComponentOption.HTML
+        if (
+          outputSettings.js != JSFrameworkOption.NO_FRAMEWORK ||
+          outputSettings.css != CSSOption.TAILWIND
+        ) {
+          return UIComponentOption.HTML;
         }
     }
     return valueItem;
-  }
-
-  const checkCSSOptionOrDefault = (valueItem: CSSOption  ) :  CSSOption  => {
+  };
+
+  const checkCSSOptionOrDefault = (valueItem: CSSOption): CSSOption => {
     switch (valueItem) {
       default:
         return valueItem;
     }
-  }
-
-  const checkJSFrameworkOptionOrDefault = (valueItem: JSFrameworkOption  ) :  JSFrameworkOption  => {
+  };
+
+  const checkJSFrameworkOptionOrDefault = (
+    valueItem: JSFrameworkOption
+  ): JSFrameworkOption => {
     switch (valueItem) {
       case JSFrameworkOption.REACT:
-        if(outputSettings.css != CSSOption.TAILWIND) {
-          return JSFrameworkOption.VANILLA
+        if (outputSettings.css != CSSOption.TAILWIND) {
+          return JSFrameworkOption.NO_FRAMEWORK;
         }
         break;
     }
     return valueItem;
-  }
+  };
 
   useEffect(() => {
     checkOutputSettingsOptions();
   }, [outputSettings]);
 
   const checkOutputSettingsOptions = () => {
-    if ( isHiddenOption(outputSettings.css) || isHiddenOption(outputSettings.js) || isHiddenOption(outputSettings.components))
-      {
-        setOutputSettings((prev) => {
-          return {
-            css: checkCSSOptionOrDefault(prev.css),
-            js: checkJSFrameworkOptionOrDefault(prev.js),
-            components: checkUIComponentOptionOrDefault(prev.components),
-          };
-        })
-      }
-  };
-
-  const isHiddenOption = ( option : CSSOption| JSFrameworkOption | UIComponentOption ) : boolean => {
-    if (Object.values(CSSOption).includes(option as CSSOption)){
-      return checkCSSOptionOrDefault(option as CSSOption) != option
-    }
-    if (Object.values(JSFrameworkOption).includes(option as JSFrameworkOption)){
-      return checkJSFrameworkOptionOrDefault(option as JSFrameworkOption) != option
-    }
-    if (Object.values(UIComponentOption).includes(option as UIComponentOption)){
-      return checkUIComponentOptionOrDefault(option as UIComponentOption) != option
-    }
-    return true
-  }
+    if (
+      isHiddenOption(outputSettings.css) ||
+      isHiddenOption(outputSettings.js) ||
+      isHiddenOption(outputSettings.components)
+    ) {
+      setOutputSettings((prev) => {
+        return {
+          css: checkCSSOptionOrDefault(prev.css),
+          js: checkJSFrameworkOptionOrDefault(prev.js),
+          components: checkUIComponentOptionOrDefault(prev.components),
+        };
+      });
+    }
+  };
+
+  const isHiddenOption = (
+    option: CSSOption | JSFrameworkOption | UIComponentOption
+  ): boolean => {
+    if (Object.values(CSSOption).includes(option as CSSOption)) {
+      return checkCSSOptionOrDefault(option as CSSOption) != option;
+    }
+    if (
+      Object.values(JSFrameworkOption).includes(option as JSFrameworkOption)
+    ) {
+      return (
+        checkJSFrameworkOptionOrDefault(option as JSFrameworkOption) != option
+      );
+    }
+    if (
+      Object.values(UIComponentOption).includes(option as UIComponentOption)
+    ) {
+      return (
+        checkUIComponentOptionOrDefault(option as UIComponentOption) != option
+      );
+    }
+    return true;
+  };
 
   return (
-<<<<<<< HEAD
-    <Accordion type="single" collapsible className="w-full">
-      <AccordionItem value="item-1">
-        <AccordionTrigger>
-          <div className="flex gap-x-2">Output Settings </div>
-        </AccordionTrigger>
-        <AccordionContent className="gap-y-2 flex flex-col pt-2">
-          <div className="flex justify-between items-center pr-2">
-            <span className="text-sm">CSS</span>
-            <Select value={outputSettings.css} onValueChange={onCSSValueChange}>
-              <SelectTrigger className="w-[180px]">
-                {displayCSSOption(outputSettings.css)}
-              </SelectTrigger>
-              <SelectContent>
-                <SelectGroup>
-                  <SelectItem value={CSSOption.TAILWIND}>Tailwind</SelectItem>
-                  <SelectItem value={CSSOption.BOOTSTRAP}>Bootstrap</SelectItem>
-                </SelectGroup>
-              </SelectContent>
-            </Select>
-          </div>
-          <div className="flex justify-between items-center pr-2">
-            <span className="text-sm">JS Framework</span>
-            <Select
-              value={outputSettings.js}
-              onValueChange={onJsFrameworkChange}
-            >
-              <SelectTrigger className="w-[180px]">
-                {capitalize(outputSettings.js)}
-              </SelectTrigger>
-              <SelectContent>
-                <SelectGroup>
-                  <SelectItem value={JSFrameworkOption.VANILLA}>
-                    Vanilla
-                  </SelectItem>
-                  <SelectItem value={JSFrameworkOption.REACT} disabled={isHiddenOption(JSFrameworkOption.REACT)}>React</SelectItem>
-                </SelectGroup>
-              </SelectContent>
-            </Select>
-          </div>
-          <div className="flex justify-between items-center pr-2">
-            <span className="text-sm">Component Library</span>
-            <Select
-              value={outputSettings.components}
-              onValueChange={onUIComponentOptionChange}
-            >
-              <SelectTrigger className="w-[180px]">
-                {capitalize(outputSettings.components)}
-              </SelectTrigger>
-              <SelectContent>
-                <SelectGroup>
-                  <SelectItem value={UIComponentOption.HTML}>HTML</SelectItem>
-                  <SelectItem value={UIComponentOption.IONIC} disabled={isHiddenOption(UIComponentOption.IONIC)}>Ionic</SelectItem>
-                </SelectGroup>
-              </SelectContent>
-            </Select>
-          </div>
-          <div className="flex justify-between pr-2 mt-2"> 
-            <span className="text-sm text-gray-500">Output: {outputSettings.js} + {outputSettings.css} + {outputSettings.components}</span>
-          </div>
-        </AccordionContent>
-      </AccordionItem>
-    </Accordion>
-=======
     <div className="flex flex-col gap-y-2 justify-between text-sm">
       {generateDisplayString(outputSettings)}{" "}
       {!shouldDisableUpdates && (
@@ -342,13 +291,39 @@
                     </SelectContent>
                   </Select>
                 </div>
+                <div className="grid grid-cols-3 items-center gap-4">
+                  <Label htmlFor="output-settings-component">Components</Label>
+                  <Select
+                    value={outputSettings.components}
+                    onValueChange={onUIComponentOptionChange}
+                  >
+                    <SelectTrigger
+                      id="output-settings-component"
+                      className="col-span-2 h-8"
+                    >
+                      {capitalize(outputSettings.components)}
+                    </SelectTrigger>
+                    <SelectContent>
+                      <SelectGroup>
+                        <SelectItem value={UIComponentOption.HTML}>
+                          HTML
+                        </SelectItem>
+                        <SelectItem
+                          value={UIComponentOption.IONIC}
+                          disabled={isHiddenOption(UIComponentOption.IONIC)}
+                        >
+                          Ionic
+                        </SelectItem>
+                      </SelectGroup>
+                    </SelectContent>
+                  </Select>
+                </div>
               </div>
             </div>
           </PopoverContent>
         </Popover>
       )}
     </div>
->>>>>>> 0fd6d741
   );
 }
 
