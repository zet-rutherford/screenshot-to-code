--- conflicted
+++ resolved
@@ -1,5 +1,5 @@
 from config import ANTHROPIC_API_KEY, GEMINI_API_KEY, OPENAI_API_KEY
-from llm import Llm, OPENAI_MODELS, ANTHROPIC_MODELS, GEMINI_MODELS
+from llm import Llm, ANTHROPIC_MODELS, GEMINI_MODELS
 from models import (
     stream_claude_response,
     stream_gemini_response,
@@ -32,16 +32,7 @@
             callback=lambda x: process_chunk(x),
             model_name=model.value,
         )
-<<<<<<< HEAD
-    elif (
-        model == Llm.GEMINI_2_0_FLASH_EXP
-        or model == Llm.GEMINI_2_0_PRO_EXP
-        or model == Llm.GEMINI_2_0_FLASH
-        or model == Llm.GEMINI_2_5_FLASH_PREVIEW_05_20
-    ):
-=======
     elif model in GEMINI_MODELS:
->>>>>>> 1cb76e96
         if not GEMINI_API_KEY:
             raise Exception("Gemini API key not found")
 
